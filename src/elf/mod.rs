--- conflicted
+++ resolved
@@ -63,6 +63,7 @@
 #[macro_use]
 mod impure {
     use std::io::{self, Read, Seek, Cursor};
+    use std::io::SeekFrom::Start;
     use std::fs::File;
     use std::path::Path;
     use std::vec;
@@ -317,71 +318,25 @@
 
         let section_headers = try!($class::section_header::SectionHeader::parse($fd, header.e_shoff as u64, header.e_shnum as usize, is_lsb));
 
-<<<<<<< HEAD
-            let mut syms = vec![];
-            let mut strtab = strtab::Strtab::default();
-            for shdr in &section_headers {
-                if shdr.sh_type as u32 == section_header::SHT_SYMTAB {
-                    let count = shdr.sh_size / shdr.sh_entsize;
-                    syms = try!(sym::parse(fd, shdr.sh_offset as usize, count as usize, is_lsb))
-                }
-                if shdr.sh_type as u32 == section_header::SHT_STRTAB {
-                    strtab = try!(strtab::Strtab::parse(fd, shdr.sh_offset as usize, shdr.sh_size as usize, 0x0));
-                }
-=======
         let mut syms = vec![];
         let mut strtab = $class::strtab::Strtab::default();
         for shdr in &section_headers {
             if shdr.sh_type as u32 == $class::section_header::SHT_SYMTAB {
                 let count = shdr.sh_size / shdr.sh_entsize;
                 syms = try!($class::sym::parse($fd, shdr.sh_offset as usize, count as usize, is_lsb))
->>>>>>> bc1c35b8
             }
             if shdr.sh_type as u32 == $class::section_header::SHT_STRTAB {
-                strtab = try!($class::strtab::Strtab::parse($fd, shdr.sh_offset as usize, shdr.sh_size as usize));
-            }
-        }
-
-<<<<<<< HEAD
-            let strtab_idx = header.e_shstrndx as usize;
-            let shdr_strtab = if strtab_idx >= section_headers.len() {
-                strtab::Strtab::default()
-            } else {
-                let shdr = &section_headers[strtab_idx];
-                try!(strtab::Strtab::parse(fd, shdr.sh_offset as usize, shdr.sh_size as usize, 0x0))
-            };
-
-            let mut soname = None;
-            let mut libraries = vec![];
-            let mut dynsyms = vec![];
-            let mut rela = vec![];
-            let mut pltrela = vec![];
-            let mut dynstrtab = strtab::Strtab::default();
-            if let Some(ref dynamic) = dynamic {
-                let dyn_info = dyn::DynamicInfo::new(&dynamic, bias); // we explicitly overflow the values here with our bias
-                dynstrtab = try!(strtab::Strtab::parse(fd,
-                                                          dyn_info.strtab,
-                                                          dyn_info.strsz, 0x0));
-
-                if dyn_info.soname != 0 {
-                    soname = Some(dynstrtab.get(dyn_info.soname).to_owned())
-                }
-                if dyn_info.needed_count > 0 {
-                    let needed = unsafe { dyn::get_needed(dynamic, &dynstrtab, dyn_info.needed_count)};
-                    libraries = Vec::with_capacity(dyn_info.needed_count);
-                    for lib in needed {
-                        libraries.push(lib.to_owned());
-                    }
-                }
-=======
+                strtab = try!($class::strtab::Strtab::parse($fd, shdr.sh_offset as usize, shdr.sh_size as usize, 0x0));
+            }
+        }
+
         let strtab_idx = header.e_shstrndx as usize;
         let shdr_strtab = if strtab_idx >= section_headers.len() {
             $class::strtab::Strtab::default()
         } else {
             let shdr = &section_headers[strtab_idx];
-            try!($class::strtab::Strtab::parse($fd, shdr.sh_offset as usize, shdr.sh_size as usize))
+            try!($class::strtab::Strtab::parse($fd, shdr.sh_offset as usize, shdr.sh_size as usize, 0x0))
         };
->>>>>>> bc1c35b8
 
         let mut soname = None;
         let mut libraries = vec![];
@@ -393,7 +348,8 @@
             let dyn_info = $class::dyn::DynamicInfo::new(&dynamic, bias); // we explicitly overflow the values here with our bias
             dynstrtab = try!($class::strtab::Strtab::parse($fd,
                                                            dyn_info.strtab,
-                                                           dyn_info.strsz));
+                                                           dyn_info.strsz,
+                                                           0x0));
 
             if dyn_info.soname != 0 {
                 soname = Some(dynstrtab.get(dyn_info.soname).to_owned())
@@ -434,8 +390,6 @@
     }};
 }
 
-    use std::io::SeekFrom::Start;
-
     impl Elf {
         pub fn parse<R: Read + Seek>(fd: &mut R) -> io::Result<Self> {
             match try!(header::peek(fd)) {
